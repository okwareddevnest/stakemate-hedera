--- conflicted
+++ resolved
@@ -209,35 +209,6 @@
                 </div>
               </div>
             </div>
-<<<<<<< HEAD
-            <p className="text-lg text-gray-600 mb-10 font-roboto">
-              Leverage Hedera's IaS for secure, efficient infrastructure investments that empower communities
-            </p>
-            <div className="flex gap-4 justify-center">
-              {isAuthenticated ? (
-                <Link
-                  to="/dashboard"
-                  className="px-8 py-3 bg-blue-600 text-white rounded-lg font-medium hover:bg-blue-700 transition-colors shadow-md"
-                >
-                  Go to Dashboard
-                </Link>
-              ) : (
-                <>
-                  <button 
-                    onClick={handleShowRegister}
-                    className="px-8 py-3 bg-blue-600 text-white rounded-lg font-medium hover:bg-blue-700 transition-colors shadow-md"
-                  >
-                    Get Started
-                  </button>
-                  <button 
-                    onClick={handleShowLogin}
-                    className="px-8 py-3 bg-transparent text-blue-600 border border-blue-600 rounded-lg font-medium hover:bg-blue-50 transition-colors"
-                  >
-                    Sign In
-                  </button>
-                </>
-              )}
-=======
             
             {/* Right Side - AI Visualization */}
             <div className="md:w-7/12 relative h-[450px]">
@@ -320,7 +291,6 @@
                 <div className="w-64 h-64 border-4 border-green-200 rounded-full opacity-20 animate-ping-slow animation-delay-1000"></div>
                 <div className="w-80 h-80 border-4 border-blue-200 rounded-full opacity-20 animate-ping-slow animation-delay-2000"></div>
               </div>
->>>>>>> 479337c7
             </div>
           </div>
           
