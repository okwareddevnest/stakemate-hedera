--- conflicted
+++ resolved
@@ -41,19 +41,11 @@
       >
         {/* Logo & Close Button */}
         <div className="h-16 flex items-center justify-between px-6 border-b border-gray-200">
-<<<<<<< HEAD
-          {isOpen ? (
-            <h1 className="text-xl font-bold text-gray-800 hover:text-blue-600 transition-colors duration-300">StakeMate</h1>
-          ) : (
-            <h1 className="text-xl font-bold text-gray-800 mx-auto">SM</h1>
-          )}
-=======
           <img 
             src="/images/stakebaner.jpg" 
             alt="StakeMate" 
             className="h-8 w-auto object-contain hover:opacity-80 transition-colors duration-300"
           />
->>>>>>> 1d1bfe64
           <button
             onClick={toggleSidebar}
             className="text-gray-500 hover:text-gray-700 hover:rotate-90 transform transition-all duration-300 focus:outline-none lg:hidden"
